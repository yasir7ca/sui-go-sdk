package models

import (
	"crypto"
	"crypto/ed25519"
	"crypto/sha256"
	"encoding/asn1"
	"encoding/base64"
	"encoding/hex"
	"log"
	"math/big"
	"strings"

	"github.com/aws/aws-sdk-go/aws"
	"github.com/aws/aws-sdk-go/service/kms"
	crypto_etherium "github.com/ethereum/go-ethereum/crypto"
	"golang.org/x/crypto/blake2b"
)

type InputObjectKind map[string]interface{}
type ObjectId = HexData
type Digest = Base64Data

var secp256k1N = crypto_etherium.S256().Params().N
var secp256k1HalfN = new(big.Int).Div(secp256k1N, big.NewInt(2))

type ObjectRef struct {
	Digest   string   `json:"digest"`
	ObjectId ObjectId `json:"objectId"`
	Version  int64    `json:"version"`
}

type SigScheme string

const (
	SigEd25519   SigScheme = "ED25519"
	SigSecp256k1 SigScheme = "Secp256k1"
)

type SigFlag byte

const (
	SigFlagEd25519   SigFlag = 0x00
	SigFlagSecp256k1 SigFlag = 0x01
)

type HexData struct {
	data []byte
}
type asn1EcSig struct {
	R asn1.RawValue
	S asn1.RawValue
}

func NewHexData(str string) (*HexData, error) {
	if strings.HasPrefix(str, "0x") || strings.HasPrefix(str, "0X") {
		str = str[2:]
	}
	data, err := hex.DecodeString(str)
	if err != nil {
		return nil, err
	}
	return &HexData{data}, nil
}

func (a HexData) Data() []byte {
	return a.data
}

type Bytes []byte

func (b Bytes) GetHexData() HexData {
	return HexData{b}
}
func (b Bytes) GetBase64Data() Base64Data {
	return Base64Data{b}
}

type Base64Data struct {
	data []byte
}

func NewBase64Data(str string) (*Base64Data, error) {
	data, err := base64.StdEncoding.DecodeString(str)
	if err != nil {
		return nil, err
	}
	return &Base64Data{data}, nil
}

func (h Base64Data) Data() []byte {
	return h.data
}

type SignedTransaction struct {
	// transaction data bytes
	TxBytes string `json:"tx_bytes"`

	// Flag of the signature scheme that is used.
	SigScheme SigScheme `json:"sig_scheme"`

	// transaction signature
	Signature *Base64Data `json:"signature"`

	// signer's public key
	PublicKey *Base64Data `json:"pub_key"`
}

type SignedTransactionSerializedSig struct {
	// transaction data bytes
	TxBytes string `json:"tx_bytes"`

	// transaction signature
	Signature string `json:"signature"`
}

var IntentBytes = []byte{0, 0, 0}

func (txn *TxnMetaData) SignSerializedSigWith(privateKey ed25519.PrivateKey) *SignedTransactionSerializedSig {
	txBytes, _ := base64.StdEncoding.DecodeString(txn.TxBytes)
	message := messageWithIntent(txBytes)
	digest := blake2b.Sum256(message)
	var noHash crypto.Hash
	sigBytes, err := privateKey.Sign(nil, digest[:], noHash)
	if err != nil {
		log.Fatal(err)
	}
	return &SignedTransactionSerializedSig{
		TxBytes:   txn.TxBytes,
		Signature: toSerializedSignature(sigBytes, privateKey.Public().(ed25519.PublicKey)),
	}
}

func (txn *TxnMetaData) SignSerializedSigWithKMS(keyId string, svc *kms.KMS, publicKey []byte) (string, error) {
	txBytes, _ := base64.StdEncoding.DecodeString(txn.TxBytes)

	message := messageWithIntent(txBytes)
	digest := blake2b.Sum256(message)

	hash := sha256.Sum256(digest[:])

	signInput := &kms.SignInput{
		KeyId:            aws.String(keyId),
		SigningAlgorithm: aws.String(kms.SigningAlgorithmSpecEcdsaSha256),
		MessageType:      aws.String(kms.MessageTypeDigest),
		Message:          hash[:],
	}

	signOutput, err := svc.Sign(signInput)

	if err != nil {
		return "", err
	}
	rawSignature := signOutput.Signature
	var sigAsn1 asn1EcSig
	_, err = asn1.Unmarshal(rawSignature, &sigAsn1)
	if err != nil {
		return "", err
	}
	sBytes := sigAsn1.S.Bytes

<<<<<<< HEAD
	CURVE_ORDER := new(big.Int)
	CURVE_ORDER.SetString("115792089237316195423570985008687907852837564279074904382605163141518161494337", 10)
	// Define HALF as half of CURVE_ORDER
	HALF := new(big.Int).Rsh(CURVE_ORDER, 1)

	sBigInt := new(big.Int).SetBytes(sBytes)

	if sBigInt.Cmp(HALF) > 0 {
		minusS := new(big.Int).Neg(sBigInt)
		sBytes = new(big.Int).Mod(minusS, CURVE_ORDER).Bytes()

=======
	sBigInt := new(big.Int).SetBytes(sBytes)
	if sBigInt.Cmp(secp256k1HalfN) > 0 {
		sBytes = new(big.Int).Sub(secp256k1N, sBigInt).Bytes()
>>>>>>> a5daaf90
	}

	signature := append(sigAsn1.R.Bytes[1:], sBytes...)

	return toSerializedSignatureKMS(signature, publicKey), nil
}

func messageWithIntent(message []byte) []byte {
	intent := IntentBytes
	intentMessage := make([]byte, len(intent)+len(message))
	copy(intentMessage, intent)
	copy(intentMessage[len(intent):], message)
	return intentMessage
}

func toSerializedSignatureKMS(signature, pubKey []byte) string {
	signatureLen := len(signature)
	pubKeyLen := len(pubKey)
	serializedSignature := make([]byte, 1+signatureLen+pubKeyLen)
	serializedSignature[0] = byte(SigFlagSecp256k1)
	copy(serializedSignature[1:], signature)
	copy(serializedSignature[1+signatureLen:], pubKey)

	return base64.StdEncoding.EncodeToString(serializedSignature)
}

func toSerializedSignature(signature, pubKey []byte) string {
	signatureLen := len(signature)
	pubKeyLen := len(pubKey)
	serializedSignature := make([]byte, 1+signatureLen+pubKeyLen)
	serializedSignature[0] = byte(SigFlagEd25519)
	copy(serializedSignature[1:], signature)
	copy(serializedSignature[1+signatureLen:], pubKey)
	return base64.StdEncoding.EncodeToString(serializedSignature)
}<|MERGE_RESOLUTION|>--- conflicted
+++ resolved
@@ -159,7 +159,6 @@
 	}
 	sBytes := sigAsn1.S.Bytes
 
-<<<<<<< HEAD
 	CURVE_ORDER := new(big.Int)
 	CURVE_ORDER.SetString("115792089237316195423570985008687907852837564279074904382605163141518161494337", 10)
 	// Define HALF as half of CURVE_ORDER
@@ -171,11 +170,7 @@
 		minusS := new(big.Int).Neg(sBigInt)
 		sBytes = new(big.Int).Mod(minusS, CURVE_ORDER).Bytes()
 
-=======
-	sBigInt := new(big.Int).SetBytes(sBytes)
-	if sBigInt.Cmp(secp256k1HalfN) > 0 {
-		sBytes = new(big.Int).Sub(secp256k1N, sBigInt).Bytes()
->>>>>>> a5daaf90
+
 	}
 
 	signature := append(sigAsn1.R.Bytes[1:], sBytes...)
